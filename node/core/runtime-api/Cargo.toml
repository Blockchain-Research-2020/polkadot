--- conflicted
+++ resolved
@@ -10,16 +10,10 @@
 memory-lru = "0.1.0"
 parity-util-mem = { version = "0.9.0", default-features = false }
 
-<<<<<<< HEAD
 sp-api = { git = "https://github.com/paritytech/substrate", branch = "rococo-v1" }
+sp-authority-discovery = { git = "https://github.com/paritytech/substrate", branch = "rococo-v1" }
 sp-core = { git = "https://github.com/paritytech/substrate", branch = "rococo-v1" }
 sp-consensus-babe = { git = "https://github.com/paritytech/substrate", branch = "rococo-v1" }
-=======
-sp-api = { git = "https://github.com/paritytech/substrate", branch = "master" }
-sp-authority-discovery = { git = "https://github.com/paritytech/substrate", branch = "master" }
-sp-core = { git = "https://github.com/paritytech/substrate", branch = "master" }
-sp-consensus-babe = { git = "https://github.com/paritytech/substrate", branch = "master" }
->>>>>>> 18e3d35d
 
 polkadot-primitives = { path = "../../../primitives" }
 polkadot-subsystem = { package = "polkadot-node-subsystem", path = "../../subsystem" }
