--- conflicted
+++ resolved
@@ -14,35 +14,22 @@
 polkadot-subsystem = { package = "polkadot-node-subsystem", path = "../../subsystem" }
 polkadot-node-network-protocol = { path = "../../network/protocol" }
 polkadot-node-subsystem-util = { path = "../../subsystem-util" }
-<<<<<<< HEAD
-sp-core = { git = "https://github.com/paritytech/substrate", features = ["std"]  , branch = "rococo-v1" }
+polkadot-node-core-runtime-api = { path = "../../core/runtime-api" }
+sp-application-crypto = { git = "https://github.com/paritytech/substrate", branch = "rococo-v1" }
+sp-core = { git = "https://github.com/paritytech/substrate", branch = "rococo-v1", features = ["std"]  }
 sp-keystore = { git = "https://github.com/paritytech/substrate", branch = "rococo-v1" }
-=======
-polkadot-node-core-runtime-api = { path = "../../core/runtime-api" }
-sp-application-crypto = { git = "https://github.com/paritytech/substrate", branch = "master" }
-sp-core = { git = "https://github.com/paritytech/substrate", branch = "master", features = ["std"]  }
-sp-keystore = { git = "https://github.com/paritytech/substrate", branch = "master" }
->>>>>>> 0a633cd4
 thiserror = "1.0.23"
 rand = "0.8.3"
 lru = "0.6.5"
 
 [dev-dependencies]
 polkadot-subsystem-testhelpers = { package = "polkadot-node-subsystem-test-helpers", path = "../../subsystem-test-helpers" }
-<<<<<<< HEAD
-sp-core = { git = "https://github.com/paritytech/substrate", features = ["std"] , branch = "rococo-v1" }
-sp-application-crypto = { git = "https://github.com/paritytech/substrate", branch = "rococo-v1" }
+sp-core = { git = "https://github.com/paritytech/substrate", branch = "rococo-v1", features = ["std"] }
 sp-keyring = { git = "https://github.com/paritytech/substrate", branch = "rococo-v1" }
 sp-tracing = { git = "https://github.com/paritytech/substrate", branch = "rococo-v1" }
 sc-keystore = { git = "https://github.com/paritytech/substrate", branch = "rococo-v1" }
-=======
-sp-core = { git = "https://github.com/paritytech/substrate", branch = "master", features = ["std"] }
-sp-keyring = { git = "https://github.com/paritytech/substrate", branch = "master" }
-sp-tracing = { git = "https://github.com/paritytech/substrate", branch = "master" }
-sc-keystore = { git = "https://github.com/paritytech/substrate", branch = "master" }
-sc-network = { git = "https://github.com/paritytech/substrate", branch = "master" }
+sc-network = { git = "https://github.com/paritytech/substrate", branch = "rococo-v1" }
 futures-timer = "3.0.2"
->>>>>>> 0a633cd4
 assert_matches = "1.4.0"
 maplit = "1.0"
 smallvec = "1.6.1"