// Copyright 2017-2020 Parity Technologies (UK) Ltd.
// This file is part of Polkadot.

// Polkadot is free software: you can redistribute it and/or modify
// it under the terms of the GNU General Public License as published by
// the Free Software Foundation, either version 3 of the License, or
// (at your option) any later version.

// Polkadot is distributed in the hope that it will be useful,
// but WITHOUT ANY WARRANTY; without even the implied warranty of
// MERCHANTABILITY or FITNESS FOR A PARTICULAR PURPOSE.  See the
// GNU General Public License for more details.

// You should have received a copy of the GNU General Public License
// along with Polkadot.  If not, see <http://www.gnu.org/licenses/>.

//! The Polkadot runtime. This can be compiled with `#[no_std]`, ready for Wasm.

#![cfg_attr(not(feature = "std"), no_std)]
// `construct_runtime!` does a lot of recursion and requires us to increase the limit to 256.
#![recursion_limit = "256"]

use pallet_transaction_payment::CurrencyAdapter;
use runtime_common::{
	claims, SlowAdjustingFeeUpdate, CurrencyToVote,
	impls::DealWithFees,
	BlockHashCount, RocksDbWeight, BlockWeights, BlockLength, OffchainSolutionWeightLimit,
	ParachainSessionKeyPlaceholder, AssignmentSessionKeyPlaceholder,
};

use sp_std::prelude::*;
use sp_std::collections::btree_map::BTreeMap;
use sp_core::u32_trait::{_1, _2, _3, _4, _5};
use parity_scale_codec::{Encode, Decode};
use primitives::v1::{
	AccountId, AccountIndex, Balance, BlockNumber, CandidateEvent, CommittedCandidateReceipt,
	CoreState, GroupRotationInfo, Hash, Id, Moment, Nonce, OccupiedCoreAssumption,
	PersistedValidationData, Signature, ValidationCode, ValidatorId, ValidatorIndex,
	InboundDownwardMessage, InboundHrmpMessage, SessionInfo,
};
use sp_runtime::{
	create_runtime_str, generic, impl_opaque_keys, ModuleId, ApplyExtrinsicResult,
	KeyTypeId, Percent, Permill, Perbill, curve::PiecewiseLinear,
	transaction_validity::{TransactionValidity, TransactionSource, TransactionPriority},
	traits::{
		BlakeTwo256, Block as BlockT, OpaqueKeys, ConvertInto, AccountIdLookup,
		Extrinsic as ExtrinsicT, SaturatedConversion, Verify,
	},
};
#[cfg(feature = "runtime-benchmarks")]
use sp_runtime::RuntimeString;
use sp_version::RuntimeVersion;
use pallet_grandpa::{AuthorityId as GrandpaId, fg_primitives};
#[cfg(any(feature = "std", test))]
use sp_version::NativeVersion;
use sp_core::OpaqueMetadata;
use sp_staking::SessionIndex;
use frame_support::{
	parameter_types, construct_runtime, debug, RuntimeDebug,
	traits::{KeyOwnerProofSystem, Randomness, LockIdentifier, Filter},
	weights::Weight,
};
use frame_system::{EnsureRoot, EnsureOneOf};
use pallet_im_online::sr25519::AuthorityId as ImOnlineId;
use authority_discovery_primitives::AuthorityId as AuthorityDiscoveryId;
use pallet_transaction_payment::{FeeDetails, RuntimeDispatchInfo};
use pallet_session::historical as session_historical;
use static_assertions::const_assert;

#[cfg(feature = "std")]
pub use pallet_staking::StakerStatus;
#[cfg(any(feature = "std", test))]
pub use sp_runtime::BuildStorage;
pub use pallet_timestamp::Call as TimestampCall;
pub use pallet_balances::Call as BalancesCall;

/// Constant values used within the runtime.
pub mod constants;
use constants::{time::*, currency::*, fee::*};
use frame_support::traits::InstanceFilter;

// Weights used in the runtime.
mod weights;

// Make the WASM binary available.
#[cfg(feature = "std")]
include!(concat!(env!("OUT_DIR"), "/wasm_binary.rs"));

// Polkadot version identifier;
/// Runtime version (Polkadot).
pub const VERSION: RuntimeVersion = RuntimeVersion {
	spec_name: create_runtime_str!("polkadot"),
	impl_name: create_runtime_str!("parity-polkadot"),
	authoring_version: 0,
	spec_version: 29,
	impl_version: 0,
	#[cfg(not(feature = "disable-runtime-api"))]
	apis: RUNTIME_API_VERSIONS,
	#[cfg(feature = "disable-runtime-api")]
	apis: version::create_apis_vec![[]],
	transaction_version: 6,
};

/// Native version.
#[cfg(any(feature = "std", test))]
pub fn native_version() -> NativeVersion {
	NativeVersion {
		runtime_version: VERSION,
		can_author_with: Default::default(),
	}
}

pub struct BaseFilter;
impl Filter<Call> for BaseFilter {
	fn filter(call: &Call) -> bool {
		match call {
			// These modules are all allowed to be called by transactions:
			Call::Democracy(_) | Call::Council(_) | Call::TechnicalCommittee(_) |
			Call::TechnicalMembership(_) | Call::Treasury(_) | Call::ElectionsPhragmen(_) |
			Call::System(_) | Call::Scheduler(_) | Call::Indices(_) |
			Call::Babe(_) | Call::Timestamp(_) | Call::Balances(_) |
			Call::Authorship(_) | Call::Staking(_) | Call::Offences(_) |
			Call::Session(_) | Call::Grandpa(_) | Call::ImOnline(_) |
			Call::AuthorityDiscovery(_) |
			Call::Utility(_) | Call::Claims(_) | Call::Vesting(_) |
			Call::Identity(_) | Call::Proxy(_) | Call::Multisig(_) |
			Call::Bounties(_) | Call::Tips(_) | Call::ElectionProviderMultiPhase(_)
			=> true,
		}
	}
}

type MoreThanHalfCouncil = EnsureOneOf<
	AccountId,
	EnsureRoot<AccountId>,
	pallet_collective::EnsureProportionMoreThan<_1, _2, AccountId, CouncilCollective>
>;

parameter_types! {
	pub const Version: RuntimeVersion = VERSION;
	pub const SS58Prefix: u8 = 0;
}

impl frame_system::Config for Runtime {
	type BaseCallFilter = BaseFilter;
	type BlockWeights = BlockWeights;
	type BlockLength = BlockLength;
	type Origin = Origin;
	type Call = Call;
	type Index = Nonce;
	type BlockNumber = BlockNumber;
	type Hash = Hash;
	type Hashing = BlakeTwo256;
	type AccountId = AccountId;
	type Lookup = AccountIdLookup<AccountId, ()>;
	type Header = generic::Header<BlockNumber, BlakeTwo256>;
	type Event = Event;
	type BlockHashCount = BlockHashCount;
	type DbWeight = RocksDbWeight;
	type Version = Version;
	type PalletInfo = PalletInfo;
	type AccountData = pallet_balances::AccountData<Balance>;
	type OnNewAccount = ();
	type OnKilledAccount = ();
	type SystemWeightInfo = weights::frame_system::WeightInfo<Runtime>;
	type SS58Prefix = SS58Prefix;
}

parameter_types! {
	pub MaximumSchedulerWeight: Weight = Perbill::from_percent(80) *
		BlockWeights::get().max_block;
	pub const MaxScheduledPerBlock: u32 = 50;
}

impl pallet_scheduler::Config for Runtime {
	type Event = Event;
	type Origin = Origin;
	type PalletsOrigin = OriginCaller;
	type Call = Call;
	type MaximumWeight = MaximumSchedulerWeight;
	type ScheduleOrigin = EnsureRoot<AccountId>;
	type MaxScheduledPerBlock = MaxScheduledPerBlock;
	type WeightInfo = weights::pallet_scheduler::WeightInfo<Runtime>;
}

parameter_types! {
	pub const EpochDuration: u64 = EPOCH_DURATION_IN_BLOCKS as u64;
	pub const ExpectedBlockTime: Moment = MILLISECS_PER_BLOCK;
	pub const ReportLongevity: u64 =
		BondingDuration::get() as u64 * SessionsPerEra::get() as u64 * EpochDuration::get();
}

impl pallet_babe::Config for Runtime {
	type EpochDuration = EpochDuration;
	type ExpectedBlockTime = ExpectedBlockTime;

	// session module is the trigger
	type EpochChangeTrigger = pallet_babe::ExternalTrigger;

	type KeyOwnerProofSystem = Historical;

	type KeyOwnerProof = <Self::KeyOwnerProofSystem as KeyOwnerProofSystem<(
		KeyTypeId,
		pallet_babe::AuthorityId,
	)>>::Proof;

	type KeyOwnerIdentification = <Self::KeyOwnerProofSystem as KeyOwnerProofSystem<(
		KeyTypeId,
		pallet_babe::AuthorityId,
	)>>::IdentificationTuple;

	type HandleEquivocation =
		pallet_babe::EquivocationHandler<Self::KeyOwnerIdentification, Offences, ReportLongevity>;

	type WeightInfo = ();
}

parameter_types! {
	pub const IndexDeposit: Balance = 10 * DOLLARS;
}

impl pallet_indices::Config for Runtime {
	type AccountIndex = AccountIndex;
	type Currency = Balances;
	type Deposit = IndexDeposit;
	type Event = Event;
	type WeightInfo = weights::pallet_indices::WeightInfo<Runtime>;
}

parameter_types! {
	pub const ExistentialDeposit: Balance = 100 * CENTS;
	pub const MaxLocks: u32 = 50;
}

impl pallet_balances::Config for Runtime {
	type Balance = Balance;
	type DustRemoval = ();
	type Event = Event;
	type ExistentialDeposit = ExistentialDeposit;
	type AccountStore = System;
	type MaxLocks = MaxLocks;
	type WeightInfo = weights::pallet_balances::WeightInfo<Runtime>;
}

parameter_types! {
	pub const TransactionByteFee: Balance = 10 * MILLICENTS;
}

impl pallet_transaction_payment::Config for Runtime {
	type OnChargeTransaction = CurrencyAdapter<Balances, DealWithFees<Runtime>>;
	type TransactionByteFee = TransactionByteFee;
	type WeightToFee = WeightToFee;
	type FeeMultiplierUpdate = SlowAdjustingFeeUpdate<Self>;
}

parameter_types! {
	pub const MinimumPeriod: u64 = SLOT_DURATION / 2;
}
impl pallet_timestamp::Config for Runtime {
	type Moment = u64;
	type OnTimestampSet = Babe;
	type MinimumPeriod = MinimumPeriod;
	type WeightInfo = weights::pallet_timestamp::WeightInfo<Runtime>;
}

parameter_types! {
	pub const UncleGenerations: u32 = 0;
}

// TODO: substrate#2986 implement this properly
impl pallet_authorship::Config for Runtime {
	type FindAuthor = pallet_session::FindAccountFromAuthorIndex<Self, Babe>;
	type UncleGenerations = UncleGenerations;
	type FilterUncle = ();
	type EventHandler = (Staking, ImOnline);
}

impl_opaque_keys! {
	pub struct SessionKeys {
		pub grandpa: Grandpa,
		pub babe: Babe,
		pub im_online: ImOnline,
		pub para_validator: ParachainSessionKeyPlaceholder<Runtime>,
		pub para_assignment: AssignmentSessionKeyPlaceholder<Runtime>,
		pub authority_discovery: AuthorityDiscovery,
	}
}

parameter_types! {
	pub const DisabledValidatorsThreshold: Perbill = Perbill::from_percent(17);
}

impl pallet_session::Config for Runtime {
	type Event = Event;
	type ValidatorId = AccountId;
	type ValidatorIdOf = pallet_staking::StashOf<Self>;
	type ShouldEndSession = Babe;
	type NextSessionRotation = Babe;
	type SessionManager = pallet_session::historical::NoteHistoricalRoot<Self, Staking>;
	type SessionHandler = <SessionKeys as OpaqueKeys>::KeyTypeIdProviders;
	type Keys = SessionKeys;
	type DisabledValidatorsThreshold = DisabledValidatorsThreshold;
	type WeightInfo = weights::pallet_session::WeightInfo<Runtime>;
}

impl pallet_session::historical::Config for Runtime {
	type FullIdentification = pallet_staking::Exposure<AccountId, Balance>;
	type FullIdentificationOf = pallet_staking::ExposureOf<Runtime>;
}

parameter_types! {
	// no signed phase for now, just unsigned.
	pub const SignedPhase: u32 = 0;
	// NOTE: length of unsigned phase is, for now, different than `ElectionLookahead` to make sure
	// that we won't run OCW threads at the same time with staking.
	pub const UnsignedPhase: u32 = ElectionLookahead::get() / 2;

	// fallback: no need to do on-chain phragmen while we re on a dry-run.
	pub const Fallback: pallet_election_provider_multi_phase::FallbackStrategy =
		pallet_election_provider_multi_phase::FallbackStrategy::Nothing;

	pub SolutionImprovementThreshold: Perbill = Perbill::from_rational_approximation(1u32, 10_000);

	// miner configs
	pub MultiPhaseUnsignedPriority: TransactionPriority = StakingUnsignedPriority::get() - 1u64;
	pub const MinerMaxIterations: u32 = 10;
}

impl pallet_election_provider_multi_phase::Config for Runtime {
	type Event = Event;
	type Currency = Balances;
	type SignedPhase = SignedPhase;
	type UnsignedPhase = UnsignedPhase;
	type SolutionImprovementThreshold = MinSolutionScoreBump;
	type MinerMaxIterations = MinerMaxIterations;
	type MinerMaxWeight = OffchainSolutionWeightLimit; // For now use the one from staking.
	type MinerTxPriority = MultiPhaseUnsignedPriority;
	type DataProvider = Staking;
	type OnChainAccuracy = Perbill;
	type CompactSolution = pallet_staking::CompactAssignments;
	type Fallback = Fallback;
	type BenchmarkingConfig = ();
	type WeightInfo = weights::pallet_election_provider_multi_phase::WeightInfo<Runtime>;
}

// TODO #6469: This shouldn't be static, but a lazily cached value, not built unless needed, and
// re-built in case input parameters have changed. The `ideal_stake` should be determined by the
// amount of parachain slots being bid on: this should be around `(75 - 25.min(slots / 4))%`.
pallet_staking_reward_curve::build! {
	const REWARD_CURVE: PiecewiseLinear<'static> = curve!(
		min_inflation: 0_025_000,
		max_inflation: 0_100_000,
		// 3:2:1 staked : parachains : float.
		// while there's no parachains, then this is 75% staked : 25% float.
		ideal_stake: 0_750_000,
		falloff: 0_050_000,
		max_piece_count: 40,
		test_precision: 0_005_000,
	);
}

parameter_types! {
	// Six sessions in an era (24 hours).
	pub const SessionsPerEra: SessionIndex = 6;
	// 28 eras for unbonding (28 days).
	pub const BondingDuration: pallet_staking::EraIndex = 28;
	pub const SlashDeferDuration: pallet_staking::EraIndex = 27;
	pub const RewardCurve: &'static PiecewiseLinear<'static> = &REWARD_CURVE;
	pub const MaxNominatorRewardedPerValidator: u32 = 128;
	// last 15 minutes of the last session will be for election.
	pub const ElectionLookahead: BlockNumber = EPOCH_DURATION_IN_BLOCKS / 16;
	pub const MaxIterations: u32 = 10;
	pub MinSolutionScoreBump: Perbill = Perbill::from_rational_approximation(5u32, 10_000);
}

type SlashCancelOrigin = EnsureOneOf<
	AccountId,
	EnsureRoot<AccountId>,
	pallet_collective::EnsureProportionAtLeast<_3, _4, AccountId, CouncilCollective>
>;

impl pallet_staking::Config for Runtime {
	type Currency = Balances;
	type UnixTime = Timestamp;
	type CurrencyToVote = CurrencyToVote;
	type RewardRemainder = Treasury;
	type Event = Event;
	type Slash = Treasury;
	type Reward = ();
	type SessionsPerEra = SessionsPerEra;
	type BondingDuration = BondingDuration;
	type SlashDeferDuration = SlashDeferDuration;
	// A super-majority of the council can cancel the slash.
	type SlashCancelOrigin = SlashCancelOrigin;
	type SessionInterface = Self;
	type RewardCurve = RewardCurve;
	type MaxNominatorRewardedPerValidator = MaxNominatorRewardedPerValidator;
	type NextNewSession = Session;
	type ElectionLookahead = ElectionLookahead;
	type Call = Call;
	type UnsignedPriority = StakingUnsignedPriority;
	type MaxIterations = MaxIterations;
	type MinSolutionScoreBump = MinSolutionScoreBump;
	// The unsigned solution weight targeted by the OCW. We set it to the maximum possible value of
	// a single extrinsic.
	type OffchainSolutionWeightLimit = OffchainSolutionWeightLimit;
	type ElectionProvider = ElectionProviderMultiPhase;
	type WeightInfo = weights::pallet_staking::WeightInfo<Runtime>;
}

parameter_types! {
	// Minimum 4 CENTS/byte
	pub const BasicDeposit: Balance = deposit(1, 258);
	pub const FieldDeposit: Balance = deposit(0, 66);
	pub const SubAccountDeposit: Balance = deposit(1, 53);
	pub const MaxSubAccounts: u32 = 100;
	pub const MaxAdditionalFields: u32 = 100;
	pub const MaxRegistrars: u32 = 20;
}

impl pallet_identity::Config for Runtime {
	type Event = Event;
	type Currency = Balances;
	type BasicDeposit = BasicDeposit;
	type FieldDeposit = FieldDeposit;
	type SubAccountDeposit = SubAccountDeposit;
	type MaxSubAccounts = MaxSubAccounts;
	type MaxAdditionalFields = MaxAdditionalFields;
	type MaxRegistrars = MaxRegistrars;
	type Slashed = Treasury;
	type ForceOrigin = MoreThanHalfCouncil;
	type RegistrarOrigin = MoreThanHalfCouncil;
	type WeightInfo = weights::pallet_identity::WeightInfo<Runtime>;
}

parameter_types! {
	pub const LaunchPeriod: BlockNumber = 28 * DAYS;
	pub const VotingPeriod: BlockNumber = 28 * DAYS;
	pub const FastTrackVotingPeriod: BlockNumber = 3 * HOURS;
	pub const MinimumDeposit: Balance = 100 * DOLLARS;
	pub const EnactmentPeriod: BlockNumber = 28 * DAYS;
	pub const CooloffPeriod: BlockNumber = 7 * DAYS;
	// One cent: $10,000 / MB
	pub const PreimageByteDeposit: Balance = 1 * CENTS;
	pub const InstantAllowed: bool = true;
	pub const MaxVotes: u32 = 100;
	pub const MaxProposals: u32 = 100;
}

impl pallet_democracy::Config for Runtime {
	type Proposal = Call;
	type Event = Event;
	type Currency = Balances;
	type EnactmentPeriod = EnactmentPeriod;
	type LaunchPeriod = LaunchPeriod;
	type VotingPeriod = VotingPeriod;
	type MinimumDeposit = MinimumDeposit;
	/// A straight majority of the council can decide what their next motion is.
	type ExternalOrigin = frame_system::EnsureOneOf<AccountId,
		pallet_collective::EnsureProportionAtLeast<_1, _2, AccountId, CouncilCollective>,
		frame_system::EnsureRoot<AccountId>,
	>;
	/// A 60% super-majority can have the next scheduled referendum be a straight majority-carries vote.
	type ExternalMajorityOrigin = frame_system::EnsureOneOf<AccountId,
		pallet_collective::EnsureProportionAtLeast<_3, _5, AccountId, CouncilCollective>,
		frame_system::EnsureRoot<AccountId>,
	>;
	/// A unanimous council can have the next scheduled referendum be a straight default-carries
	/// (NTB) vote.
	type ExternalDefaultOrigin = frame_system::EnsureOneOf<AccountId,
		pallet_collective::EnsureProportionAtLeast<_1, _1, AccountId, CouncilCollective>,
		frame_system::EnsureRoot<AccountId>,
	>;
	/// Two thirds of the technical committee can have an ExternalMajority/ExternalDefault vote
	/// be tabled immediately and with a shorter voting/enactment period.
	type FastTrackOrigin = frame_system::EnsureOneOf<AccountId,
		pallet_collective::EnsureProportionAtLeast<_2, _3, AccountId, TechnicalCollective>,
		frame_system::EnsureRoot<AccountId>,
	>;
	type InstantOrigin = frame_system::EnsureOneOf<AccountId,
		pallet_collective::EnsureProportionAtLeast<_1, _1, AccountId, TechnicalCollective>,
		frame_system::EnsureRoot<AccountId>,
	>;
	type InstantAllowed = InstantAllowed;
	type FastTrackVotingPeriod = FastTrackVotingPeriod;
	// To cancel a proposal which has been passed, 2/3 of the council must agree to it.
	type CancellationOrigin = EnsureOneOf<AccountId,
		pallet_collective::EnsureProportionAtLeast<_2, _3, AccountId, CouncilCollective>,
		EnsureRoot<AccountId>,
	>;
	// To cancel a proposal before it has been passed, the technical committee must be unanimous or
	// Root must agree.
	type CancelProposalOrigin = EnsureOneOf<AccountId,
		pallet_collective::EnsureProportionAtLeast<_1, _1, AccountId, TechnicalCollective>,
		EnsureRoot<AccountId>,
	>;
	type BlacklistOrigin = EnsureRoot<AccountId>;
	// Any single technical committee member may veto a coming council proposal, however they can
	// only do it once and it lasts only for the cooloff period.
	type VetoOrigin = pallet_collective::EnsureMember<AccountId, TechnicalCollective>;
	type CooloffPeriod = CooloffPeriod;
	type PreimageByteDeposit = PreimageByteDeposit;
	type OperationalPreimageOrigin = pallet_collective::EnsureMember<AccountId, CouncilCollective>;
	type Slash = Treasury;
	type Scheduler = Scheduler;
	type PalletsOrigin = OriginCaller;
	type MaxVotes = MaxVotes;
	type WeightInfo = weights::pallet_democracy::WeightInfo<Runtime>;
	type MaxProposals = MaxProposals;
}

parameter_types! {
	pub const CouncilMotionDuration: BlockNumber = 7 * DAYS;
	pub const CouncilMaxProposals: u32 = 100;
	pub const CouncilMaxMembers: u32 = 100;
}

type CouncilCollective = pallet_collective::Instance1;
impl pallet_collective::Config<CouncilCollective> for Runtime {
	type Origin = Origin;
	type Proposal = Call;
	type Event = Event;
	type MotionDuration = CouncilMotionDuration;
	type MaxProposals = CouncilMaxProposals;
	type MaxMembers = CouncilMaxMembers;
	type DefaultVote = pallet_collective::PrimeDefaultVote;
	type WeightInfo = weights::pallet_collective::WeightInfo<Runtime>;
}

parameter_types! {
	pub const CandidacyBond: Balance = 100 * DOLLARS;
	// 1 storage item created, key size is 32 bytes, value size is 16+16.
	pub const VotingBondBase: Balance = deposit(1, 64);
	// additional data per vote is 32 bytes (account id).
	pub const VotingBondFactor: Balance = deposit(0, 32);
	/// Weekly council elections; scaling up to monthly eventually.
	pub const TermDuration: BlockNumber = 7 * DAYS;
	/// 13 members initially, to be increased to 23 eventually.
	pub const DesiredMembers: u32 = 13;
	pub const DesiredRunnersUp: u32 = 20;
	pub const ElectionsPhragmenModuleId: LockIdentifier = *b"phrelect";
}
// Make sure that there are no more than `MaxMembers` members elected via phragmen.
const_assert!(DesiredMembers::get() <= CouncilMaxMembers::get());

impl pallet_elections_phragmen::Config for Runtime {
	type Event = Event;
	type ModuleId = ElectionsPhragmenModuleId;
	type Currency = Balances;
	type ChangeMembers = Council;
	type InitializeMembers = Council;
	type CurrencyToVote = frame_support::traits::U128CurrencyToVote;
	type CandidacyBond = CandidacyBond;
	type VotingBondBase = VotingBondBase;
	type VotingBondFactor = VotingBondFactor;
	type LoserCandidate = Treasury;
	type KickedMember = Treasury;
	type DesiredMembers = DesiredMembers;
	type DesiredRunnersUp = DesiredRunnersUp;
	type TermDuration = TermDuration;
	type WeightInfo = weights::pallet_elections_phragmen::WeightInfo<Runtime>;
}

parameter_types! {
	pub const TechnicalMotionDuration: BlockNumber = 7 * DAYS;
	pub const TechnicalMaxProposals: u32 = 100;
	pub const TechnicalMaxMembers: u32 = 100;
}

type TechnicalCollective = pallet_collective::Instance2;
impl pallet_collective::Config<TechnicalCollective> for Runtime {
	type Origin = Origin;
	type Proposal = Call;
	type Event = Event;
	type MotionDuration = TechnicalMotionDuration;
	type MaxProposals = TechnicalMaxProposals;
	type MaxMembers = TechnicalMaxMembers;
	type DefaultVote = pallet_collective::PrimeDefaultVote;
	type WeightInfo = weights::pallet_collective::WeightInfo<Runtime>;
}

impl pallet_membership::Config<pallet_membership::Instance1> for Runtime {
	type Event = Event;
	type AddOrigin = MoreThanHalfCouncil;
	type RemoveOrigin = MoreThanHalfCouncil;
	type SwapOrigin = MoreThanHalfCouncil;
	type ResetOrigin = MoreThanHalfCouncil;
	type PrimeOrigin = MoreThanHalfCouncil;
	type MembershipInitialized = TechnicalCommittee;
	type MembershipChanged = TechnicalCommittee;
}

parameter_types! {
	pub const ProposalBond: Permill = Permill::from_percent(5);
	pub const ProposalBondMinimum: Balance = 100 * DOLLARS;
	pub const SpendPeriod: BlockNumber = 24 * DAYS;
	pub const Burn: Permill = Permill::from_percent(1);
	pub const TreasuryModuleId: ModuleId = ModuleId(*b"py/trsry");

	pub const TipCountdown: BlockNumber = 1 * DAYS;
	pub const TipFindersFee: Percent = Percent::from_percent(20);
	pub const TipReportDepositBase: Balance = 1 * DOLLARS;
	pub const DataDepositPerByte: Balance = 1 * CENTS;
	pub const BountyDepositBase: Balance = 1 * DOLLARS;
	pub const BountyDepositPayoutDelay: BlockNumber = 8 * DAYS;
	pub const BountyUpdatePeriod: BlockNumber = 90 * DAYS;
	pub const MaximumReasonLength: u32 = 16384;
	pub const BountyCuratorDeposit: Permill = Permill::from_percent(50);
	pub const BountyValueMinimum: Balance = 10 * DOLLARS;
}

type ApproveOrigin = EnsureOneOf<
	AccountId,
	EnsureRoot<AccountId>,
	pallet_collective::EnsureProportionAtLeast<_3, _5, AccountId, CouncilCollective>
>;

impl pallet_treasury::Config for Runtime {
	type ModuleId = TreasuryModuleId;
	type Currency = Balances;
	type ApproveOrigin = ApproveOrigin;
	type RejectOrigin = MoreThanHalfCouncil;
	type Event = Event;
	type OnSlash = Treasury;
	type ProposalBond = ProposalBond;
	type ProposalBondMinimum = ProposalBondMinimum;
	type SpendPeriod = SpendPeriod;
	type Burn = Burn;
	type BurnDestination = ();
	type SpendFunds = Bounties;
	type WeightInfo = weights::pallet_treasury::WeightInfo<Runtime>;
}

impl pallet_bounties::Config for Runtime {
	type Event = Event;
	type BountyDepositBase = BountyDepositBase;
	type BountyDepositPayoutDelay = BountyDepositPayoutDelay;
	type BountyUpdatePeriod = BountyUpdatePeriod;
	type BountyCuratorDeposit = BountyCuratorDeposit;
	type BountyValueMinimum = BountyValueMinimum;
	type DataDepositPerByte = DataDepositPerByte;
	type MaximumReasonLength = MaximumReasonLength;
	type WeightInfo = weights::pallet_bounties::WeightInfo<Runtime>;
}

impl pallet_tips::Config for Runtime {
	type Event = Event;
	type DataDepositPerByte = DataDepositPerByte;
	type MaximumReasonLength = MaximumReasonLength;
	type Tippers = ElectionsPhragmen;
	type TipCountdown = TipCountdown;
	type TipFindersFee = TipFindersFee;
	type TipReportDepositBase = TipReportDepositBase;
	type WeightInfo = weights::pallet_tips::WeightInfo<Runtime>;
}

parameter_types! {
	pub OffencesWeightSoftLimit: Weight = Perbill::from_percent(60) * BlockWeights::get().max_block;
}

impl pallet_offences::Config for Runtime {
	type Event = Event;
	type IdentificationTuple = pallet_session::historical::IdentificationTuple<Self>;
	type OnOffenceHandler = Staking;
	type WeightSoftLimit = OffencesWeightSoftLimit;
}

impl pallet_authority_discovery::Config for Runtime {}

parameter_types! {
	pub const SessionDuration: BlockNumber = EPOCH_DURATION_IN_BLOCKS as _;
}

parameter_types! {
	pub StakingUnsignedPriority: TransactionPriority =
		Perbill::from_percent(90) * TransactionPriority::max_value();
	pub const ImOnlineUnsignedPriority: TransactionPriority = TransactionPriority::max_value();
}

impl pallet_im_online::Config for Runtime {
	type AuthorityId = ImOnlineId;
	type Event = Event;
	type ValidatorSet = Historical;
	type SessionDuration = SessionDuration;
	type ReportUnresponsiveness = Offences;
	type UnsignedPriority = ImOnlineUnsignedPriority;
	type WeightInfo = weights::pallet_im_online::WeightInfo<Runtime>;
}

impl pallet_grandpa::Config for Runtime {
	type Event = Event;
	type Call = Call;

	type KeyOwnerProof =
	<Self::KeyOwnerProofSystem as KeyOwnerProofSystem<(KeyTypeId, GrandpaId)>>::Proof;

	type KeyOwnerIdentification = <Self::KeyOwnerProofSystem as KeyOwnerProofSystem<(
		KeyTypeId,
		GrandpaId,
	)>>::IdentificationTuple;

	type KeyOwnerProofSystem = Historical;

	type HandleEquivocation =
		pallet_grandpa::EquivocationHandler<Self::KeyOwnerIdentification, Offences, ReportLongevity>;

	type WeightInfo = ();
}

/// Submits a transaction with the node's public and signature type. Adheres to the signed extension
/// format of the chain.
impl<LocalCall> frame_system::offchain::CreateSignedTransaction<LocalCall> for Runtime where
	Call: From<LocalCall>,
{
	fn create_transaction<C: frame_system::offchain::AppCrypto<Self::Public, Self::Signature>>(
		call: Call,
		public: <Signature as Verify>::Signer,
		account: AccountId,
		nonce: <Runtime as frame_system::Config>::Index,
	) -> Option<(Call, <UncheckedExtrinsic as ExtrinsicT>::SignaturePayload)> {
		use sp_runtime::traits::StaticLookup;
		// take the biggest period possible.
		let period = BlockHashCount::get()
			.checked_next_power_of_two()
			.map(|c| c / 2)
			.unwrap_or(2) as u64;

		let current_block = System::block_number()
			.saturated_into::<u64>()
			// The `System::block_number` is initialized with `n+1`,
			// so the actual block number is `n`.
			.saturating_sub(1);
		let tip = 0;
		let extra: SignedExtra = (
			frame_system::CheckSpecVersion::<Runtime>::new(),
			frame_system::CheckTxVersion::<Runtime>::new(),
			frame_system::CheckGenesis::<Runtime>::new(),
			frame_system::CheckMortality::<Runtime>::from(generic::Era::mortal(period, current_block)),
			frame_system::CheckNonce::<Runtime>::from(nonce),
			frame_system::CheckWeight::<Runtime>::new(),
			pallet_transaction_payment::ChargeTransactionPayment::<Runtime>::from(tip),
			claims::PrevalidateAttests::<Runtime>::new(),
		);
		let raw_payload = SignedPayload::new(call, extra).map_err(|e| {
			debug::warn!("Unable to create signed payload: {:?}", e);
		}).ok()?;
		let signature = raw_payload.using_encoded(|payload| {
			C::sign(payload, public)
		})?;
		let (call, extra, _) = raw_payload.deconstruct();
		let address = <Runtime as frame_system::Config>::Lookup::unlookup(account);
		Some((call, (address, signature, extra)))
	}
}

impl frame_system::offchain::SigningTypes for Runtime {
	type Public = <Signature as Verify>::Signer;
	type Signature = Signature;
}

impl<C> frame_system::offchain::SendTransactionTypes<C> for Runtime where Call: From<C> {
	type Extrinsic = UncheckedExtrinsic;
	type OverarchingCall = Call;
}

parameter_types! {
	pub const ParathreadDeposit: Balance = 500 * DOLLARS;
	pub const QueueSize: usize = 2;
	pub const MaxRetries: u32 = 3;
}

parameter_types! {
	pub Prefix: &'static [u8] = b"Pay DOTs to the Polkadot account:";
}

impl claims::Config for Runtime {
	type Event = Event;
	type VestingSchedule = Vesting;
	type Prefix = Prefix;
	/// At least 3/4 of the council must agree to a claim move before it can happen.
	type MoveClaimOrigin = pallet_collective::EnsureProportionAtLeast<_3, _4, AccountId, CouncilCollective>;
	type WeightInfo = weights::runtime_common_claims::WeightInfo<Runtime>;
}

parameter_types! {
	pub const MinVestedTransfer: Balance = 100 * DOLLARS;
}

impl pallet_vesting::Config for Runtime {
	type Event = Event;
	type Currency = Balances;
	type BlockNumberToBalance = ConvertInto;
	type MinVestedTransfer = MinVestedTransfer;
	type WeightInfo = weights::pallet_vesting::WeightInfo<Runtime>;
}

impl pallet_utility::Config for Runtime {
	type Event = Event;
	type Call = Call;
	type WeightInfo = weights::pallet_utility::WeightInfo<Runtime>;
}

parameter_types! {
	// One storage item; key size is 32; value is size 4+4+16+32 bytes = 56 bytes.
	pub const DepositBase: Balance = deposit(1, 88);
	// Additional storage item size of 32 bytes.
	pub const DepositFactor: Balance = deposit(0, 32);
	pub const MaxSignatories: u16 = 100;
}

impl pallet_multisig::Config for Runtime {
	type Event = Event;
	type Call = Call;
	type Currency = Balances;
	type DepositBase = DepositBase;
	type DepositFactor = DepositFactor;
	type MaxSignatories = MaxSignatories;
	type WeightInfo = weights::pallet_multisig::WeightInfo<Runtime>;
}

parameter_types! {
	// One storage item; key size 32, value size 8; .
	pub const ProxyDepositBase: Balance = deposit(1, 8);
	// Additional storage item size of 33 bytes.
	pub const ProxyDepositFactor: Balance = deposit(0, 33);
	pub const MaxProxies: u16 = 32;
	pub const AnnouncementDepositBase: Balance = deposit(1, 8);
	pub const AnnouncementDepositFactor: Balance = deposit(0, 66);
	pub const MaxPending: u16 = 32;
}

/// The type used to represent the kinds of proxying allowed.
#[derive(Copy, Clone, Eq, PartialEq, Ord, PartialOrd, Encode, Decode, RuntimeDebug)]
pub enum ProxyType {
	Any = 0,
	NonTransfer = 1,
	Governance = 2,
	Staking = 3,
	// Skip 4 as it is now removed (was SudoBalances)
	IdentityJudgement = 5,
	CancelProxy = 6,
}

#[cfg(test)]
mod proxy_type_tests {
	use super::*;

	#[derive(Copy, Clone, Eq, PartialEq, Ord, PartialOrd, Encode, Decode, RuntimeDebug)]
	pub enum OldProxyType {
		Any,
		NonTransfer,
		Governance,
		Staking,
		SudoBalances,
		IdentityJudgement,
	}

	#[test]
	fn proxy_type_decodes_correctly() {
		for (i, j) in vec![
			(OldProxyType::Any, ProxyType::Any),
			(OldProxyType::NonTransfer, ProxyType::NonTransfer),
			(OldProxyType::Governance, ProxyType::Governance),
			(OldProxyType::Staking, ProxyType::Staking),
			(OldProxyType::IdentityJudgement, ProxyType::IdentityJudgement),
		].into_iter() {
			assert_eq!(i.encode(), j.encode());
		}
		assert!(ProxyType::decode(&mut &OldProxyType::SudoBalances.encode()[..]).is_err());
	}
}

impl Default for ProxyType { fn default() -> Self { Self::Any } }
impl InstanceFilter<Call> for ProxyType {
	fn filter(&self, c: &Call) -> bool {
		match self {
			ProxyType::Any => true,
			ProxyType::NonTransfer => matches!(c,
				Call::System(..) |
				Call::Scheduler(..) |
				Call::Babe(..) |
				Call::Timestamp(..) |
				Call::Indices(pallet_indices::Call::claim(..)) |
				Call::Indices(pallet_indices::Call::free(..)) |
				Call::Indices(pallet_indices::Call::freeze(..)) |
				// Specifically omitting Indices `transfer`, `force_transfer`
				// Specifically omitting the entire Balances pallet
				Call::Authorship(..) |
				Call::Staking(..) |
				Call::Offences(..) |
				Call::Session(..) |
				Call::Grandpa(..) |
				Call::ImOnline(..) |
				Call::AuthorityDiscovery(..) |
				Call::Democracy(..) |
				Call::Council(..) |
				Call::TechnicalCommittee(..) |
				Call::ElectionsPhragmen(..) |
				Call::TechnicalMembership(..) |
				Call::Treasury(..) |
				Call::Bounties(..) |
				Call::Tips(..) |
				Call::Claims(..) |
				Call::Vesting(pallet_vesting::Call::vest(..)) |
				Call::Vesting(pallet_vesting::Call::vest_other(..)) |
				// Specifically omitting Vesting `vested_transfer`, and `force_vested_transfer`
				Call::Utility(..) |
				Call::Identity(..) |
				Call::Proxy(..) |
				Call::Multisig(..)
			),
			ProxyType::Governance => matches!(c,
				Call::Democracy(..) |
				Call::Council(..) |
				Call::TechnicalCommittee(..) |
				Call::ElectionsPhragmen(..) |
				Call::Treasury(..) |
				Call::Bounties(..) |
				Call::Tips(..) |
				Call::Utility(..)
			),
			ProxyType::Staking => matches!(c,
				Call::Staking(..) |
				Call::Session(..) |
				Call::Utility(..)
			),
			ProxyType::IdentityJudgement => matches!(c,
				Call::Identity(pallet_identity::Call::provide_judgement(..)) |
				Call::Utility(..)
			),
			ProxyType::CancelProxy => matches!(c,
<<<<<<< HEAD
				Call::Proxy(pallet_proxy::Call::remove_announcement(..))
=======
				Call::Proxy(pallet_proxy::Call::reject_announcement(..))
>>>>>>> 2494dec2
			)
		}
	}
	fn is_superset(&self, o: &Self) -> bool {
		match (self, o) {
			(x, y) if x == y => true,
			(ProxyType::Any, _) => true,
			(_, ProxyType::Any) => false,
			(ProxyType::NonTransfer, _) => true,
			_ => false,
		}
	}
}

impl pallet_proxy::Config for Runtime {
	type Event = Event;
	type Call = Call;
	type Currency = Balances;
	type ProxyType = ProxyType;
	type ProxyDepositBase = ProxyDepositBase;
	type ProxyDepositFactor = ProxyDepositFactor;
	type MaxProxies = MaxProxies;
	type WeightInfo = weights::pallet_proxy::WeightInfo<Runtime>;
	type MaxPending = MaxPending;
	type CallHasher = BlakeTwo256;
	type AnnouncementDepositBase = AnnouncementDepositBase;
	type AnnouncementDepositFactor = AnnouncementDepositFactor;
}

pub struct CustomOnRuntimeUpgrade;
impl frame_support::traits::OnRuntimeUpgrade for CustomOnRuntimeUpgrade {
	fn on_runtime_upgrade() -> frame_support::weights::Weight {
		0
	}
}

construct_runtime! {
	pub enum Runtime where
		Block = Block,
		NodeBlock = primitives::v1::Block,
		UncheckedExtrinsic = UncheckedExtrinsic
	{
		// Basic stuff; balances is uncallable initially.
		System: frame_system::{Module, Call, Storage, Config, Event<T>} = 0,
		RandomnessCollectiveFlip: pallet_randomness_collective_flip::{Module, Storage} = 31,
		Scheduler: pallet_scheduler::{Module, Call, Storage, Event<T>} = 1,

		// Must be before session.
		Babe: pallet_babe::{Module, Call, Storage, Config, ValidateUnsigned} = 2,

		Timestamp: pallet_timestamp::{Module, Call, Storage, Inherent} = 3,
		Indices: pallet_indices::{Module, Call, Storage, Config<T>, Event<T>} = 4,
		Balances: pallet_balances::{Module, Call, Storage, Config<T>, Event<T>} = 5,
		TransactionPayment: pallet_transaction_payment::{Module, Storage} = 32,

		// Consensus support.
		Authorship: pallet_authorship::{Module, Call, Storage} = 6,
		Staking: pallet_staking::{Module, Call, Storage, Config<T>, Event<T>, ValidateUnsigned} = 7,
		Offences: pallet_offences::{Module, Call, Storage, Event} = 8,
		Historical: session_historical::{Module} = 33,
		Session: pallet_session::{Module, Call, Storage, Event, Config<T>} = 9,
		Grandpa: pallet_grandpa::{Module, Call, Storage, Config, Event, ValidateUnsigned} = 11,
		ImOnline: pallet_im_online::{Module, Call, Storage, Event<T>, ValidateUnsigned, Config<T>} = 12,
		AuthorityDiscovery: pallet_authority_discovery::{Module, Call, Config} = 13,

		// Governance stuff.
		Democracy: pallet_democracy::{Module, Call, Storage, Config, Event<T>} = 14,
		Council: pallet_collective::<Instance1>::{Module, Call, Storage, Origin<T>, Event<T>, Config<T>} = 15,
		TechnicalCommittee: pallet_collective::<Instance2>::{Module, Call, Storage, Origin<T>, Event<T>, Config<T>} = 16,
		ElectionsPhragmen: pallet_elections_phragmen::{Module, Call, Storage, Event<T>, Config<T>} = 17,
		TechnicalMembership: pallet_membership::<Instance1>::{Module, Call, Storage, Event<T>, Config<T>} = 18,
		Treasury: pallet_treasury::{Module, Call, Storage, Config, Event<T>} = 19,

		// Claims. Usable initially.
		Claims: claims::{Module, Call, Storage, Event<T>, Config<T>, ValidateUnsigned} = 24,
		// Vesting. Usable initially, but removed once all vesting is finished.
		Vesting: pallet_vesting::{Module, Call, Storage, Event<T>, Config<T>} = 25,
		// Cunning utilities. Usable initially.
		Utility: pallet_utility::{Module, Call, Event} = 26,

		// Identity. Late addition.
		Identity: pallet_identity::{Module, Call, Storage, Event<T>} = 28,

		// Proxy module. Late addition.
		Proxy: pallet_proxy::{Module, Call, Storage, Event<T>} = 29,

		// Multisig dispatch. Late addition.
		Multisig: pallet_multisig::{Module, Call, Storage, Event<T>} = 30,

		// Bounties module.
		Bounties: pallet_bounties::{Module, Call, Storage, Event<T>} = 34,

		// Tips module.
		Tips: pallet_tips::{Module, Call, Storage, Event<T>} = 35,

		// Election pallet. Only works with staking, but placed here to maintain indices.
		ElectionProviderMultiPhase: pallet_election_provider_multi_phase::{Module, Call, Storage, Event<T>, ValidateUnsigned} = 36,

	}
}

/// The address format for describing accounts.
pub type Address = sp_runtime::MultiAddress<AccountId, ()>;
/// Block header type as expected by this runtime.
pub type Header = generic::Header<BlockNumber, BlakeTwo256>;
/// Block type as expected by this runtime.
pub type Block = generic::Block<Header, UncheckedExtrinsic>;
/// A Block signed with a Justification
pub type SignedBlock = generic::SignedBlock<Block>;
/// BlockId type as expected by this runtime.
pub type BlockId = generic::BlockId<Block>;
/// The SignedExtension to the basic transaction logic.
pub type SignedExtra = (
	frame_system::CheckSpecVersion<Runtime>,
	frame_system::CheckTxVersion<Runtime>,
	frame_system::CheckGenesis<Runtime>,
	frame_system::CheckMortality<Runtime>,
	frame_system::CheckNonce<Runtime>,
	frame_system::CheckWeight<Runtime>,
	pallet_transaction_payment::ChargeTransactionPayment<Runtime>,
	claims::PrevalidateAttests<Runtime>,
);
/// Unchecked extrinsic type as expected by this runtime.
pub type UncheckedExtrinsic = generic::UncheckedExtrinsic<Address, Call, Signature, SignedExtra>;
/// Extrinsic type that has already been checked.
pub type CheckedExtrinsic = generic::CheckedExtrinsic<AccountId, Nonce, Call>;
/// Executive: handles dispatch to the various modules.
pub type Executive = frame_executive::Executive<
	Runtime,
	Block,
	frame_system::ChainContext<Runtime>,
	Runtime,
	AllModules,
	()
>;
/// The payload being signed in transactions.
pub type SignedPayload = generic::SignedPayload<Call, SignedExtra>;

#[cfg(not(feature = "disable-runtime-api"))]
sp_api::impl_runtime_apis! {
	impl sp_api::Core<Block> for Runtime {
		fn version() -> RuntimeVersion {
			VERSION
		}

		fn execute_block(block: Block) {
			Executive::execute_block(block)
		}

		fn initialize_block(header: &<Block as BlockT>::Header) {
			Executive::initialize_block(header)
		}
	}

	impl sp_api::Metadata<Block> for Runtime {
		fn metadata() -> OpaqueMetadata {
			Runtime::metadata().into()
		}
	}

	impl block_builder_api::BlockBuilder<Block> for Runtime {
		fn apply_extrinsic(extrinsic: <Block as BlockT>::Extrinsic) -> ApplyExtrinsicResult {
			Executive::apply_extrinsic(extrinsic)
		}

		fn finalize_block() -> <Block as BlockT>::Header {
			Executive::finalize_block()
		}

		fn inherent_extrinsics(data: inherents::InherentData) -> Vec<<Block as BlockT>::Extrinsic> {
			data.create_extrinsics()
		}

		fn check_inherents(
			block: Block,
			data: inherents::InherentData,
		) -> inherents::CheckInherentsResult {
			data.check_extrinsics(&block)
		}

		fn random_seed() -> <Block as BlockT>::Hash {
			RandomnessCollectiveFlip::random_seed()
		}
	}

	impl tx_pool_api::runtime_api::TaggedTransactionQueue<Block> for Runtime {
		fn validate_transaction(
			source: TransactionSource,
			tx: <Block as BlockT>::Extrinsic,
		) -> TransactionValidity {
			Executive::validate_transaction(source, tx)
		}
	}

	impl offchain_primitives::OffchainWorkerApi<Block> for Runtime {
		fn offchain_worker(header: &<Block as BlockT>::Header) {
			Executive::offchain_worker(header)
		}
	}

	impl primitives::v1::ParachainHost<Block, Hash, BlockNumber> for Runtime {
		fn validators() -> Vec<ValidatorId> {
			Vec::new()
		}

		fn validator_groups() -> (Vec<Vec<ValidatorIndex>>, GroupRotationInfo<BlockNumber>) {
			(Vec::new(), GroupRotationInfo { session_start_block: 0, group_rotation_frequency: 0, now: 0 })
		}

		fn availability_cores() -> Vec<CoreState<Hash, BlockNumber>> {
			Vec::new()
		}

		fn persisted_validation_data(_: Id, _: OccupiedCoreAssumption)
			-> Option<PersistedValidationData<BlockNumber>> {
			None
		}

		fn check_validation_outputs(_: Id, _: primitives::v1::CandidateCommitments) -> bool {
			false
		}

		fn session_index_for_child() -> SessionIndex {
			0
		}

		fn session_info(_: SessionIndex) -> Option<SessionInfo> {
			None
		}

		fn validation_code(_: Id, _: OccupiedCoreAssumption) -> Option<ValidationCode> {
			None
		}

		fn historical_validation_code(_: Id, _: BlockNumber) -> Option<ValidationCode> {
			None
		}

		fn candidate_pending_availability(_: Id) -> Option<CommittedCandidateReceipt<Hash>> {
			None
		}

		fn candidate_events() -> Vec<CandidateEvent<Hash>> {
			Vec::new()
		}

		fn dmq_contents(
			_recipient: Id,
		) -> Vec<InboundDownwardMessage<BlockNumber>> {
			Vec::new()
		}

		fn inbound_hrmp_channels_contents(
			_recipient: Id
		) -> BTreeMap<Id, Vec<InboundHrmpMessage<BlockNumber>>> {
			BTreeMap::new()
		}

	}

	impl fg_primitives::GrandpaApi<Block> for Runtime {
		fn grandpa_authorities() -> Vec<(GrandpaId, u64)> {
			Grandpa::grandpa_authorities()
		}

		fn submit_report_equivocation_unsigned_extrinsic(
			equivocation_proof: fg_primitives::EquivocationProof<
				<Block as BlockT>::Hash,
				sp_runtime::traits::NumberFor<Block>,
			>,
			key_owner_proof: fg_primitives::OpaqueKeyOwnershipProof,
		) -> Option<()> {
			let key_owner_proof = key_owner_proof.decode()?;

			Grandpa::submit_unsigned_equivocation_report(
				equivocation_proof,
				key_owner_proof,
			)
		}

		fn generate_key_ownership_proof(
			_set_id: fg_primitives::SetId,
			authority_id: fg_primitives::AuthorityId,
		) -> Option<fg_primitives::OpaqueKeyOwnershipProof> {
			use parity_scale_codec::Encode;

			Historical::prove((fg_primitives::KEY_TYPE, authority_id))
				.map(|p| p.encode())
				.map(fg_primitives::OpaqueKeyOwnershipProof::new)
		}
	}

	impl babe_primitives::BabeApi<Block> for Runtime {
		fn configuration() -> babe_primitives::BabeGenesisConfiguration {
			// The choice of `c` parameter (where `1 - c` represents the
			// probability of a slot being empty), is done in accordance to the
			// slot duration and expected target block time, for safely
			// resisting network delays of maximum two seconds.
			// <https://research.web3.foundation/en/latest/polkadot/BABE/Babe/#6-practical-results>
			babe_primitives::BabeGenesisConfiguration {
				slot_duration: Babe::slot_duration(),
				epoch_length: EpochDuration::get(),
				c: PRIMARY_PROBABILITY,
				genesis_authorities: Babe::authorities(),
				randomness: Babe::randomness(),
				allowed_slots: babe_primitives::AllowedSlots::PrimaryAndSecondaryVRFSlots,
			}
		}

		fn current_epoch_start() -> babe_primitives::Slot {
			Babe::current_epoch_start()
		}

		fn current_epoch() -> babe_primitives::Epoch {
			Babe::current_epoch()
		}

		fn next_epoch() -> babe_primitives::Epoch {
			Babe::next_epoch()
		}

		fn generate_key_ownership_proof(
			_slot: babe_primitives::Slot,
			authority_id: babe_primitives::AuthorityId,
		) -> Option<babe_primitives::OpaqueKeyOwnershipProof> {
			use parity_scale_codec::Encode;

			Historical::prove((babe_primitives::KEY_TYPE, authority_id))
				.map(|p| p.encode())
				.map(babe_primitives::OpaqueKeyOwnershipProof::new)
		}

		fn submit_report_equivocation_unsigned_extrinsic(
			equivocation_proof: babe_primitives::EquivocationProof<<Block as BlockT>::Header>,
			key_owner_proof: babe_primitives::OpaqueKeyOwnershipProof,
		) -> Option<()> {
			let key_owner_proof = key_owner_proof.decode()?;

			Babe::submit_unsigned_equivocation_report(
				equivocation_proof,
				key_owner_proof,
			)
		}
	}

	impl authority_discovery_primitives::AuthorityDiscoveryApi<Block> for Runtime {
		fn authorities() -> Vec<AuthorityDiscoveryId> {
			AuthorityDiscovery::authorities()
		}
	}

	impl sp_session::SessionKeys<Block> for Runtime {
		fn generate_session_keys(seed: Option<Vec<u8>>) -> Vec<u8> {
			SessionKeys::generate(seed)
		}

		fn decode_session_keys(
			encoded: Vec<u8>,
		) -> Option<Vec<(Vec<u8>, sp_core::crypto::KeyTypeId)>> {
			SessionKeys::decode_into_raw_public_keys(&encoded)
		}
	}

	impl frame_system_rpc_runtime_api::AccountNonceApi<Block, AccountId, Nonce> for Runtime {
		fn account_nonce(account: AccountId) -> Nonce {
			System::account_nonce(account)
		}
	}

	impl pallet_transaction_payment_rpc_runtime_api::TransactionPaymentApi<
		Block,
		Balance,
	> for Runtime {
		fn query_info(uxt: <Block as BlockT>::Extrinsic, len: u32) -> RuntimeDispatchInfo<Balance> {
			TransactionPayment::query_info(uxt, len)
		}
		fn query_fee_details(uxt: <Block as BlockT>::Extrinsic, len: u32) -> FeeDetails<Balance> {
			TransactionPayment::query_fee_details(uxt, len)
		}
	}

	#[cfg(feature = "try-runtime")]
	impl frame_try_runtime::TryRuntime<Block> for Runtime {
		fn on_runtime_upgrade() -> Result<(Weight, Weight), sp_runtime::RuntimeString> {
			frame_support::debug::RuntimeLogger::init();
			let weight = Executive::try_runtime_upgrade()?;
			Ok((weight, BlockWeights::get().max_block))
		}
	}

	#[cfg(feature = "runtime-benchmarks")]
	impl frame_benchmarking::Benchmark<Block> for Runtime {
		fn dispatch_benchmark(
			config: frame_benchmarking::BenchmarkConfig
		) -> Result<Vec<frame_benchmarking::BenchmarkBatch>, RuntimeString> {
			use frame_benchmarking::{Benchmarking, BenchmarkBatch, add_benchmark, TrackedStorageKey};
			// Trying to add benchmarks directly to the Session Pallet caused cyclic dependency issues.
			// To get around that, we separated the Session benchmarks into its own crate, which is why
			// we need these two lines below.
			use pallet_session_benchmarking::Module as SessionBench;
			use pallet_offences_benchmarking::Module as OffencesBench;
			use frame_system_benchmarking::Module as SystemBench;

			impl pallet_session_benchmarking::Config for Runtime {}
			impl pallet_offences_benchmarking::Config for Runtime {}
			impl frame_system_benchmarking::Config for Runtime {}

			let whitelist: Vec<TrackedStorageKey> = vec![
				// Block Number
				hex_literal::hex!("26aa394eea5630e07c48ae0c9558cef702a5c1b19ab7a04f536c519aca4983ac").to_vec().into(),
				// Total Issuance
				hex_literal::hex!("c2261276cc9d1f8598ea4b6a74b15c2f57c875e4cff74148e4628f264b974c80").to_vec().into(),
				// Execution Phase
				hex_literal::hex!("26aa394eea5630e07c48ae0c9558cef7ff553b5a9862a516939d82b3d3d8661a").to_vec().into(),
				// Event Count
				hex_literal::hex!("26aa394eea5630e07c48ae0c9558cef70a98fdbe9ce6c55837576c60c7af3850").to_vec().into(),
				// System Events
				hex_literal::hex!("26aa394eea5630e07c48ae0c9558cef780d41e5e16056765bc8461851072c9d7").to_vec().into(),
				// Treasury Account
				hex_literal::hex!("26aa394eea5630e07c48ae0c9558cef7b99d880ec681799c0cf30e8886371da95ecffd7b6c0f78751baa9d281e0bfa3a6d6f646c70792f74727372790000000000000000000000000000000000000000").to_vec().into(),
			];

			let mut batches = Vec::<BenchmarkBatch>::new();
			let params = (&config, &whitelist);
			// Polkadot
			add_benchmark!(params, batches, runtime_common::claims, Claims);
			// Substrate
			add_benchmark!(params, batches, pallet_balances, Balances);
			add_benchmark!(params, batches, pallet_bounties, Bounties);
			add_benchmark!(params, batches, pallet_collective, Council);
			add_benchmark!(params, batches, pallet_democracy, Democracy);
			add_benchmark!(params, batches, pallet_elections_phragmen, ElectionsPhragmen);
			add_benchmark!(params, batches, pallet_election_provider_multi_phase, ElectionProviderMultiPhase);
			add_benchmark!(params, batches, pallet_identity, Identity);
			add_benchmark!(params, batches, pallet_im_online, ImOnline);
			add_benchmark!(params, batches, pallet_indices, Indices);
			add_benchmark!(params, batches, pallet_multisig, Multisig);
			add_benchmark!(params, batches, pallet_offences, OffencesBench::<Runtime>);
			add_benchmark!(params, batches, pallet_proxy, Proxy);
			add_benchmark!(params, batches, pallet_scheduler, Scheduler);
			add_benchmark!(params, batches, pallet_session, SessionBench::<Runtime>);
			add_benchmark!(params, batches, pallet_staking, Staking);
			add_benchmark!(params, batches, frame_system, SystemBench::<Runtime>);
			add_benchmark!(params, batches, pallet_timestamp, Timestamp);
			add_benchmark!(params, batches, pallet_tips, Tips);
			add_benchmark!(params, batches, pallet_treasury, Treasury);
			add_benchmark!(params, batches, pallet_utility, Utility);
			add_benchmark!(params, batches, pallet_vesting, Vesting);

			if batches.is_empty() { return Err("Benchmark not found for this pallet.".into()) }
			Ok(batches)
		}
	}
}

#[cfg(test)]
mod test_fees {
	use super::*;
	use frame_support::weights::WeightToFeePolynomial;
	use frame_support::storage::StorageValue;
	use sp_runtime::FixedPointNumber;
	use frame_support::weights::GetDispatchInfo;
	use parity_scale_codec::Encode;
	use pallet_transaction_payment::Multiplier;
	use separator::Separatable;


	#[test]
	#[ignore]
	fn block_cost() {
		let max_block_weight = BlockWeights::get().max_block;
		let raw_fee = WeightToFee::calc(&max_block_weight);

		println!(
			"Full Block weight == {} // WeightToFee(full_block) == {} plank",
			max_block_weight,
			raw_fee.separated_string(),
		);
	}

	#[test]
	#[ignore]
	fn transfer_cost_min_multiplier() {
		let min_multiplier = runtime_common::MinimumMultiplier::get();
		let call = <pallet_balances::Call<Runtime>>::transfer_keep_alive(Default::default(), Default::default());
		let info = call.get_dispatch_info();
		// convert to outer call.
		let call = Call::Balances(call);
		let len = call.using_encoded(|e| e.len()) as u32;

		let mut ext = sp_io::TestExternalities::new_empty();
		let mut test_with_multiplier = |m| {
			ext.execute_with(|| {
				pallet_transaction_payment::NextFeeMultiplier::put(m);
				let fee = TransactionPayment::compute_fee(len, &info, 0);
				println!(
					"weight = {:?} // multiplier = {:?} // full transfer fee = {:?}",
					info.weight.separated_string(),
					pallet_transaction_payment::NextFeeMultiplier::get(),
					fee.separated_string(),
				);
			});
		};

		test_with_multiplier(min_multiplier);
		test_with_multiplier(Multiplier::saturating_from_rational(1, 1u128));
		test_with_multiplier(Multiplier::saturating_from_rational(1, 1_000u128));
		test_with_multiplier(Multiplier::saturating_from_rational(1, 1_000_000u128));
		test_with_multiplier(Multiplier::saturating_from_rational(1, 1_000_000_000u128));
	}
}<|MERGE_RESOLUTION|>--- conflicted
+++ resolved
@@ -929,11 +929,7 @@
 				Call::Utility(..)
 			),
 			ProxyType::CancelProxy => matches!(c,
-<<<<<<< HEAD
-				Call::Proxy(pallet_proxy::Call::remove_announcement(..))
-=======
 				Call::Proxy(pallet_proxy::Call::reject_announcement(..))
->>>>>>> 2494dec2
 			)
 		}
 	}
