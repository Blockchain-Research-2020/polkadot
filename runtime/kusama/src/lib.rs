--- conflicted
+++ resolved
@@ -1021,7 +1021,6 @@
 	type AnnouncementDepositFactor = AnnouncementDepositFactor;
 }
 
-<<<<<<< HEAD
 parameter_types! {
 	pub IgnoredIssuance: Balance = Treasury::pot();
 	pub const QueueCount: u32 = 300;
@@ -1051,15 +1050,6 @@
 	type WeightInfo = weights::pallet_gilt::WeightInfo<Runtime>;
 }
 
-pub struct CustomOnRuntimeUpgrade;
-impl frame_support::traits::OnRuntimeUpgrade for CustomOnRuntimeUpgrade {
-	fn on_runtime_upgrade() -> frame_support::weights::Weight {
-		0
-	}
-}
-
-=======
->>>>>>> ee785249
 construct_runtime! {
 	pub enum Runtime where
 		Block = Block,
