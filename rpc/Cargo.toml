--- conflicted
+++ resolved
@@ -26,12 +26,7 @@
 txpool-api = { package = "sp-transaction-pool", git = "https://github.com/paritytech/substrate", branch = "master" }
 frame-rpc-system = { package = "substrate-frame-rpc-system", git = "https://github.com/paritytech/substrate", branch = "master"  }
 pallet-transaction-payment-rpc = { git = "https://github.com/paritytech/substrate", branch = "master" }
-<<<<<<< HEAD
-parity-scale-codec = { version = "1.3.5", default-features = false }
+parity-scale-codec = { version = "1.3.6", default-features = false }
 sp-block-builder = { git = "https://github.com/paritytech/substrate", branch = "master" }
 beefy-gadget = { git = "https://github.com/paritytech/grandpa-bridge-gadget", branch = "master" }
-beefy-gadget-rpc = { git = "https://github.com/paritytech/grandpa-bridge-gadget", branch = "master" }
-=======
-parity-scale-codec = { version = "1.3.6", default-features = false }
-sp-block-builder = { git = "https://github.com/paritytech/substrate", branch = "master" }
->>>>>>> cafe755f
+beefy-gadget-rpc = { git = "https://github.com/paritytech/grandpa-bridge-gadget", branch = "master" }