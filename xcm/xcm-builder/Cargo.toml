[package]
authors = ["Parity Technologies <admin@parity.io>"]
edition = "2018"
name = "xcm-builder"
description = "Tools & types for building with XCM and its executor."
version = "0.8.30"

[dependencies]
impl-trait-for-tuples = "0.2.0"
parity-scale-codec = { version = "2.0.0", default-features = false, features = ["derive"] }
xcm = { path = "..", default-features = false }
xcm-executor = { path = "../xcm-executor", default-features = false }
<<<<<<< HEAD
sp-std = { git = "https://github.com/paritytech/substrate", branch = "rococo-v1", default-features = false }
sp-arithmetic = { git = "https://github.com/paritytech/substrate", branch = "rococo-v1", default-features = false }
sp-io = { git = "https://github.com/paritytech/substrate", branch = "rococo-v1", default-features = false }
sp-runtime = { git = "https://github.com/paritytech/substrate", branch = "rococo-v1", default-features = false }
frame-support = { git = "https://github.com/paritytech/substrate", branch = "rococo-v1", default-features = false }
frame-system = { git = "https://github.com/paritytech/substrate", branch = "rococo-v1", default-features = false }
=======
sp-std = { git = "https://github.com/paritytech/substrate", branch = "master", default-features = false }
sp-arithmetic = { git = "https://github.com/paritytech/substrate", branch = "master", default-features = false }
sp-io = { git = "https://github.com/paritytech/substrate", branch = "master", default-features = false }
sp-runtime = { git = "https://github.com/paritytech/substrate", branch = "master", default-features = false }
frame-support = { git = "https://github.com/paritytech/substrate", branch = "master", default-features = false }
frame-system = { git = "https://github.com/paritytech/substrate", branch = "master", default-features = false }
pallet-transaction-payment = { git = "https://github.com/paritytech/substrate", branch = "master", default-features = false }
>>>>>>> d7b33729

# Polkadot dependencies
polkadot-parachain = { path = "../../parachain", default-features = false }

[features]
default = ["std"]
runtime-benchmarks = []
std = [
	"parity-scale-codec/std",
	"xcm/std",
	"xcm-executor/std",
	"sp-std/std",
	"sp-arithmetic/std",
	"sp-io/std",
	"sp-runtime/std",
	"frame-support/std",
	"frame-system/std",
	"polkadot-parachain/std",
	"pallet-transaction-payment/std",
]<|MERGE_RESOLUTION|>--- conflicted
+++ resolved
@@ -10,22 +10,13 @@
 parity-scale-codec = { version = "2.0.0", default-features = false, features = ["derive"] }
 xcm = { path = "..", default-features = false }
 xcm-executor = { path = "../xcm-executor", default-features = false }
-<<<<<<< HEAD
 sp-std = { git = "https://github.com/paritytech/substrate", branch = "rococo-v1", default-features = false }
 sp-arithmetic = { git = "https://github.com/paritytech/substrate", branch = "rococo-v1", default-features = false }
 sp-io = { git = "https://github.com/paritytech/substrate", branch = "rococo-v1", default-features = false }
 sp-runtime = { git = "https://github.com/paritytech/substrate", branch = "rococo-v1", default-features = false }
 frame-support = { git = "https://github.com/paritytech/substrate", branch = "rococo-v1", default-features = false }
 frame-system = { git = "https://github.com/paritytech/substrate", branch = "rococo-v1", default-features = false }
-=======
-sp-std = { git = "https://github.com/paritytech/substrate", branch = "master", default-features = false }
-sp-arithmetic = { git = "https://github.com/paritytech/substrate", branch = "master", default-features = false }
-sp-io = { git = "https://github.com/paritytech/substrate", branch = "master", default-features = false }
-sp-runtime = { git = "https://github.com/paritytech/substrate", branch = "master", default-features = false }
-frame-support = { git = "https://github.com/paritytech/substrate", branch = "master", default-features = false }
-frame-system = { git = "https://github.com/paritytech/substrate", branch = "master", default-features = false }
-pallet-transaction-payment = { git = "https://github.com/paritytech/substrate", branch = "master", default-features = false }
->>>>>>> d7b33729
+pallet-transaction-payment = { git = "https://github.com/paritytech/substrate", branch = "rococo-v1", default-features = false }
 
 # Polkadot dependencies
 polkadot-parachain = { path = "../../parachain", default-features = false }
