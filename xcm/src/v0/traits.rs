// Copyright 2020 Parity Technologies (UK) Ltd.
// This file is part of Cumulus.

// Substrate is free software: you can redistribute it and/or modify
// it under the terms of the GNU General Public License as published by
// the Free Software Foundation, either version 3 of the License, or
// (at your option) any later version.

// Substrate is distributed in the hope that it will be useful,
// but WITHOUT ANY WARRANTY; without even the implied warranty of
// MERCHANTABILITY or FITNESS FOR A PARTICULAR PURPOSE.  See the
// GNU General Public License for more details.

// You should have received a copy of the GNU General Public License
// along with Cumulus.  If not, see <http://www.gnu.org/licenses/>.

//! Cross-Consensus Message format data structures.

use core::result;
use parity_scale_codec::{Encode, Decode};

use super::{MultiLocation, Xcm};

#[derive(Clone, Encode, Decode, Eq, PartialEq, Debug)]
pub enum Error {
	Undefined,
	Overflow,
	Unimplemented,
	UnhandledXcmVersion,
	UnhandledXcmMessage,
	UnhandledEffect,
	EscalationOfPrivilege,
	UntrustedReserveLocation,
	UntrustedTeleportLocation,
	DestinationBufferOverflow,
	/// The message and destination was recognised as being reachable but the operation could not be completed.
	/// A human-readable explanation of the specific issue is provided.
	SendFailed(#[codec(skip)] &'static str),
	/// The message and destination combination was not recognised as being reachable.
	CannotReachDestination(MultiLocation, Xcm<()>),
	MultiLocationFull,
	FailedToDecode,
	BadOrigin,
	ExceedsMaxMessageSize,
	FailedToTransactAsset(#[codec(skip)] &'static str),
	WeightLimitReached,
	Wildcard,
	/// The case where an XCM message has specified a optional weight limit and the weight required for
	/// processing is too great.
	///
	/// Used by:
	/// - `Transact`
	TooMuchWeightRequired,
	/// The fees specified by the XCM message were not found in the holding account.
	///
	/// Used by:
	/// - `BuyExecution`
	NotHoldingFees,
	/// The weight of an XCM message is not computable ahead of execution. This generally means at least part
	/// of the message is invalid, which could be due to it containing overly nested structures or an invalid
	/// nested data segment (e.g. for the call in `Transact`).
	WeightNotComputable,
	/// The XCM did noto pass the barrier condition for execution. The barrier condition differs on different
	/// chains and in different circumstances, but generally it means that the conditions surrounding the message
	/// were not such that the chain considers the message worth spending time executing. Since most chains
	/// lift the barrier to execution on apropriate payment, presentation of an NFT voucher, or based on the
	/// message origin, it means that none of those were the case.
	Barrier,
	/// Indicates that it is not possible for a location to have an asset be withdrawn or transferred from its
	/// ownership. This probably means it doesn't own (enough of) it, but may also indicate that it is under a
	/// lock, hold, freeze or is otherwise unavailable.
	NotWithdrawable,
	/// Indicates that the consensus system cannot deposit an asset under the ownership of a particular location.
	LocationCannotHold,
<<<<<<< HEAD
=======
	/// The assets given to purchase weight is are insufficient for the weight desired.
	TooExpensive,
>>>>>>> d7b33729
}

impl From<()> for Error {
	fn from(_: ()) -> Self {
		Self::Undefined
	}
}

pub type Result = result::Result<(), Error>;

/// Local weight type; execution time in picoseconds.
pub type Weight = u64;

/// Outcome of an XCM excution.
#[derive(Clone, Encode, Decode, Eq, PartialEq, Debug)]
pub enum Outcome {
	/// Execution completed successfully; given weight was used.
	Complete(Weight),
	/// Execution started, but did not complete successfully due to the given error; given weight was used.
	Incomplete(Weight, Error),
	/// Execution did not start due to the given error.
	Error(Error),
}

impl Outcome {
	pub fn ensure_complete(self) -> Result {
		match self {
			Outcome::Complete(_) => Ok(()),
			Outcome::Incomplete(_, e) => Err(e),
			Outcome::Error(e) => Err(e),
		}
	}
	pub fn ensure_execution(self) -> result::Result<Weight, Error> {
		match self {
			Outcome::Complete(w) => Ok(w),
			Outcome::Incomplete(w, _) => Ok(w),
			Outcome::Error(e) => Err(e),
		}
	}
	/// How much weight was used by the XCM execution attempt.
	pub fn weight_used(&self) -> Weight {
		match self {
			Outcome::Complete(w) => *w,
			Outcome::Incomplete(w, _) => *w,
			Outcome::Error(_) => 0,
		}
	}
}

pub trait ExecuteXcm<Call> {
	type Call;
	fn execute_xcm(origin: MultiLocation, message: Xcm<Call>, weight_limit: Weight) -> Outcome;
}

impl<C> ExecuteXcm<C> for () {
	type Call = C;
	fn execute_xcm(_origin: MultiLocation, _message: Xcm<C>, _weight_limit: Weight) -> Outcome {
		Outcome::Error(Error::Unimplemented)
	}
}

/// Utility for sending an XCM message.
///
/// These can be amalgamted in tuples to form sophisticated routing systems.
pub trait SendXcm {
	/// Send an XCM `message` to a given `destination`.
	///
	/// If it is not a destination which can be reached with this type but possibly could by others,
	/// then it *MUST* return `CannotReachDestination`. Any other error will cause the tuple implementation to
	/// exit early without trying other type fields.
	fn send_xcm(destination: MultiLocation, message: Xcm<()>) -> Result;
}

#[impl_trait_for_tuples::impl_for_tuples(30)]
impl SendXcm for Tuple {
	fn send_xcm(destination: MultiLocation, message: Xcm<()>) -> Result {
		for_tuples!( #(
			let (destination, message) = match Tuple::send_xcm(destination, message) {
				Err(Error::CannotReachDestination(d, m)) => (d, m),
				o @ _ => return o,
			};
		)* );
		Err(Error::CannotReachDestination(destination, message))
	}
}<|MERGE_RESOLUTION|>--- conflicted
+++ resolved
@@ -72,11 +72,8 @@
 	NotWithdrawable,
 	/// Indicates that the consensus system cannot deposit an asset under the ownership of a particular location.
 	LocationCannotHold,
-<<<<<<< HEAD
-=======
 	/// The assets given to purchase weight is are insufficient for the weight desired.
 	TooExpensive,
->>>>>>> d7b33729
 }
 
 impl From<()> for Error {
